--- conflicted
+++ resolved
@@ -4,9 +4,6 @@
 
 with open('requirements.txt') as requirements:
     requires = list(requirements)
-
-version = os.environ.get('VERSION')
-<<<<<<< HEAD
 
 extra_requires = {
     "test": [
@@ -15,11 +12,9 @@
         "pytest-cov>=2.5.1"
     ]
 }
-
 test_requires = extra_requires['test']
 
-=======
->>>>>>> ccea6bef
+version = os.environ.get('VERSION')
 if version is None:
     with open(os.path.join('.', 'VERSION')) as version_file:
         version = version_file.read().strip()
