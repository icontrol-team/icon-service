# -*- coding: utf-8 -*-

# Copyright 2017-2018 theloop Inc.
#
# Licensed under the Apache License, Version 2.0 (the "License");
# you may not use this file except in compliance with the License.
# You may obtain a copy of the License at
#
# http://www.apache.org/licenses/LICENSE-2.0
#
# Unless required by applicable law or agreed to in writing, software
# distributed under the License is distributed on an "AS IS" BASIS,
# WITHOUT WARRANTIES OR CONDITIONS OF ANY KIND, either express or implied.
# See the License for the specific language governing permissions and
# limitations under the License.

from enum import IntEnum, unique
from functools import wraps

DEBUG_PRT = False

if DEBUG_PRT:
    import traceback
else:
    import logging


@unique
class ExceptionCode(IntEnum):
    """Result code enumeration

    Refer to http://www.simple-is-better.org/json-rpc/jsonrpc20.html#examples
    """
    OK = 0

    # -32000 ~ -32099: Server error
    INVALID_REQUEST = -32600
    METHOD_NOT_FOUND = -32601
    INVALID_PARAMS = -32602
    INTERNAL_ERROR = -32603
    PARSE_ERROR = -32700

    LOCKED_ACCOUNT = -40000
    NOT_ENOUGH_BALANCE = -40001
    INVALID_FEE = -40002

    def __str__(self) -> str:
        if self.value == self.INVALID_REQUEST:
            return "Invalid Request"
        else:
            return str(self.name).capitalize().replace('_', ' ')


# 아이콘 서비스에서 사용하는 모든 예외는 다음을 상속받는다.
class IconServiceBaseException(BaseException):

    def __init__(self, message: str):
        self.__message = message

    @property
    def message(self):
        return self.__message


class DatabaseException(IconServiceBaseException):
    pass


class IconException(IconServiceBaseException):
    """Defines Icx Errors
    """
    def __init__(self, code: ExceptionCode, message: str = None) -> None:
        if message is None or message == '':
            message = str(code)

        super().__init__(message)
        self._code = code

    @property
    def code(self):
        return self._code

    def __str__(self):
        return f'{self.message} ({self.code})'


class IconScoreException(IconServiceBaseException):
    def __init__(self, message: str) -> None:
        super().__init__(message)


class APIIconScoreBaseException(IconScoreException):
    def __init__(self, message: str, func_name: str, cls_name: str) -> None:
        super().__init__(message)
        self.__func_name = func_name
        self.__cls_name = cls_name

    @property
    def func_name(self):
        return self.__func_name

    @property
    def cls_name(self):
        return self.__cls_name

    def __str__(self):
        return f'msg: {self.message} func: {self.func_name} cls: {self.cls_name}'


def check_exception(func):
    @wraps(func)
    def _wrapper(*args, **kwargs):
        try:
            return func(*args, **kwargs)
        except IconServiceBaseException as e:
            if DEBUG_PRT:
                log_call_stack = traceback.format_stack()
                log_exec = traceback.format_exc()
                log_str = 'call_stack:\n {} \n exec:\n {}\n'.format(*log_call_stack, log_exec)
                print(log_str)
            else:
                logging.exception(e)
        except Exception as e:
            raise e
        finally:
            pass
    return _wrapper


class ExternalException(APIIconScoreBaseException):
    pass


class PayableException(APIIconScoreBaseException):
    pass


class ScoreInstallException(IconScoreBaseException):
    pass


<<<<<<< HEAD
class ScoreInstallExtractException(IconScoreBaseException):
=======
class ScoreInstallExtractException(IconScoreException):
    pass


class ContainerDBException(IconScoreException):
>>>>>>> c1714dad
    pass<|MERGE_RESOLUTION|>--- conflicted
+++ resolved
@@ -139,13 +139,9 @@
     pass
 
 
-<<<<<<< HEAD
 class ScoreInstallExtractException(IconScoreBaseException):
-=======
-class ScoreInstallExtractException(IconScoreException):
     pass
 
 
 class ContainerDBException(IconScoreException):
->>>>>>> c1714dad
     pass