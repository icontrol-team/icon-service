# -*- coding: utf-8 -*-

# Copyright 2017-2018 theloop Inc.
#
# Licensed under the Apache License, Version 2.0 (the "License");
# you may not use this file except in compliance with the License.
# You may obtain a copy of the License at
#
# http://www.apache.org/licenses/LICENSE-2.0
#
# Unless required by applicable law or agreed to in writing, software
# distributed under the License is distributed on an "AS IS" BASIS,
# WITHOUT WARRANTIES OR CONDITIONS OF ANY KIND, either express or implied.
# See the License for the specific language governing permissions and
# limitations under the License.
"""IconScoreEngine module
"""


from collections import namedtuple
from os import path, symlink, makedirs

from ..base.address import Address
from ..base.exception import ExceptionCode, IconException, check_exception
from .icon_score_context import ContextContainer
from .icon_score_context import IconScoreContext, call_method, call_fallback
from .icon_score_info_mapper import IconScoreInfoMapper
from ..utils.type_converter import TypeConverter

from typing import TYPE_CHECKING, Optional
if TYPE_CHECKING:
    from ..icx.icx_storage import IcxStorage
    from .icon_score_base import IconScoreBase


class IconScoreEngine(ContextContainer):
    """Calls external functions provided by each IconScore
    """

    def __init__(self,
                 icx_storage: 'IcxStorage',
                 icon_score_info_mapper: IconScoreInfoMapper) -> None:
        """Constructor

        :param icx_storage: Get IconScore owner info from icx_storage
        :param icon_score_info_mapper:
        """
        super().__init__()

        self.__icx_storage = icx_storage
        self.__icon_score_info_mapper = icon_score_info_mapper

        self._Task = namedtuple(
            'Task',
            ('block', 'tx', 'msg', 'icon_score_address', 'data_type', 'data'))
        self._deferred_tasks = []

    @check_exception
    def invoke(self,
               context: IconScoreContext,
               icon_score_address: Address,
               data_type: str,
               data: dict) -> None:
        """Handle calldata contained in icx_sendTransaction message

        :param icon_score_address:
        :param context:
        :param data_type:
        :param data: calldata
        """

        if data_type == 'call':
                self.__call(context, icon_score_address, data)
        elif data_type == 'install' or data_type == 'update':
                self.__put_task(context, icon_score_address, data_type, data)
        else:
            self.__fallback(context, icon_score_address)

    @check_exception
    def query(self,
              context: IconScoreContext,
              icon_score_address: Address,
              data_type: str,
              data: dict) -> object:
        """Execute an external method of iconscore without state changing

        Handles messagecall of icx_call
        """

        if data_type == 'call':
            return self.__call(context, icon_score_address, data)
        else:
            raise IconException(
                ExceptionCode.INVALID_PARAMS,
                f'Invalid data type ({data_type})')

    def __put_task(self,
                   context: 'IconScoreContext',
                   icon_score_address: Address,
                   data_type: str,
                   data: dict) -> None:
        """Queue a deferred task to install, update or remove a score

        :param context:
        :param data_type:
        :param icon_score_address:
        :param data:
        """
        task = self._Task(
            block=context.block,
            tx=context.tx,
            msg=context.msg,
            icon_score_address=icon_score_address,
            data_type=data_type,
            data=data)
        self._deferred_tasks.append(task)

    def __call(self,
               context: IconScoreContext,
               icon_score_address: Address,
               calldata: dict) -> object:
        """Handle jsonrpc

        :param icon_score_address:
        :param context:
        :param calldata:
        """
        method: str = calldata['method']
        kw_params: dict = calldata['params']

        try:
            self._put_context(context)
            icon_score = self.__icon_score_info_mapper.get_icon_score(icon_score_address)
            return call_method(icon_score=icon_score, func_name=method,
                               kw_params=self.__type_converter(icon_score, method, kw_params))
        finally:
            self._delete_context(context)

    @staticmethod
    def __type_converter(icon_score: 'IconScoreBase', func_name: str, kw_params: dict) -> dict:
        param_type_table = {}
        func_params = icon_score.get_api()[func_name].parameters

        for key, value in kw_params.items():
            param = func_params.get(key)
            if param:
                param_type = param.annotation
                if param_type is Address:
                    param_type_table[key] = TypeConverter.CONST_ADDRESS
                elif param_type is int:
                    param_type_table[key] = TypeConverter.CONST_INT
                elif param_type is str:
                    param_type_table[key] = TypeConverter.CONST_STRING
                elif param_type is bytes:
                    param_type_table[key] = TypeConverter.CONST_BYTES
                elif param_type is bool:
                    param_type_table[key] = TypeConverter.CONST_BOOL

        converter = TypeConverter(param_type_table)
        return converter.convert(kw_params, True)

    def __fallback(self, context: IconScoreContext, icon_score_address: Address):
        """When an IconScore receives some coins and calldata is None,
        fallback function is called.

        :param icon_score_address:
        """

        try:
            self._put_context(context)
            icon_score = self.__icon_score_info_mapper.get_icon_score(icon_score_address)
            call_fallback(icon_score)
        finally:
            self._delete_context(context)

    @check_exception
<<<<<<< HEAD
    def commit(self, context: 'IconScoreContext') -> None:
=======
    def commit(self, context: IconScoreContext=None) -> None:
>>>>>>> 5d190ea7
        """It is called when the previous block has been confirmed

        Execute a deferred tasks in queue (install, update or remove a score)

        Process Order
        - Install IconScore package file to file system
        - Load IconScore wrapper
        - Create Database
        - Create an IconScore instance with owner and database
        - Execute IconScoreBase.genesis_invoke() only if task.type is 'install'
        - Add IconScoreInfo to IconScoreInfoMapper
        - Write the owner of score to icx database

        """
<<<<<<< HEAD
        for task in self._deferred_tasks:
            context.block = task.block
            context.tx = task.tx
            context.msg = task.msg
            icon_score_address = task.icon_score_address
            data_type = task.data_type
            data = task.data

            if data_type == 'install':
                self.__install(context, icon_score_address, data)
            elif data_type == 'update':
                self.__update(context, icon_score_address, data)
=======
        # If context is None, we assume that context type is GENESIS mode
        # Direct access to levelDB

        self._put_context(context)

        for task in self._tasks:
            # TODO: install score package to 'address/block_height_tx_index' directory
            if task.type == 'install':
                self.__install(context, task)
            elif task.type == 'update':
                self.__update(context, task)
>>>>>>> 5d190ea7
            # Invalid task.type has been already filtered in invoke()

        self._deferred_tasks.clear()

    def __install(self,
                  context: Optional[IconScoreContext],
                  icon_score_address: Address,
                  data: dict) -> None:
        """Install an icon score

        Owner check has been already done in IconServiceEngine
        - Install IconScore package file to file system

        """
        content_type = data.get('content_type')
        content = data.get('content')

        if content_type == 'application/tbears':
            self.__icon_score_info_mapper.delete_icon_score(icon_score_address)
            score_root_path = self.__icon_score_info_mapper.score_root_path
            target_path = path.join(score_root_path, icon_score_address.body.hex())
            makedirs(target_path, exist_ok=True)
            target_path = path.join(
                target_path, f'{context.block.height}_{context.tx.index}')
            try:
                symlink(content, target_path, target_is_directory=True)
            except FileExistsError:
                pass
        else:
            pass

        self.__icx_storage.put_score_owner(context,
                                           icon_score_address,
                                           context.tx.origin)
        score = self.__icon_score_info_mapper.get_icon_score(icon_score_address)

        try:
<<<<<<< HEAD
            self._put_context(context)
            score.genesis_init()
        except Exception as e:
            print(e)
        finally:
            self._delete_context(context)
=======
            score.genesis_init(task.data)
        finally:
            pass
>>>>>>> 5d190ea7

    def __update(self,
                 context: Optional[IconScoreContext],
                 icon_score_address: Address,
                 data: dict) -> None:
        """Update an icon score

        Owner check has been already done in IconServiceEngine
        """
        raise NotImplementedError('Score update is not implemented')

    def rollback(self) -> None:
        """It is called when the previous block has been canceled

        Rollback install, update or remove tasks cached in the previous block
        """
        self._deferred_tasks.clear()<|MERGE_RESOLUTION|>--- conflicted
+++ resolved
@@ -174,11 +174,7 @@
             self._delete_context(context)
 
     @check_exception
-<<<<<<< HEAD
     def commit(self, context: 'IconScoreContext') -> None:
-=======
-    def commit(self, context: IconScoreContext=None) -> None:
->>>>>>> 5d190ea7
         """It is called when the previous block has been confirmed
 
         Execute a deferred tasks in queue (install, update or remove a score)
@@ -193,7 +189,6 @@
         - Write the owner of score to icx database
 
         """
-<<<<<<< HEAD
         for task in self._deferred_tasks:
             context.block = task.block
             context.tx = task.tx
@@ -206,19 +201,6 @@
                 self.__install(context, icon_score_address, data)
             elif data_type == 'update':
                 self.__update(context, icon_score_address, data)
-=======
-        # If context is None, we assume that context type is GENESIS mode
-        # Direct access to levelDB
-
-        self._put_context(context)
-
-        for task in self._tasks:
-            # TODO: install score package to 'address/block_height_tx_index' directory
-            if task.type == 'install':
-                self.__install(context, task)
-            elif task.type == 'update':
-                self.__update(context, task)
->>>>>>> 5d190ea7
             # Invalid task.type has been already filtered in invoke()
 
         self._deferred_tasks.clear()
@@ -256,18 +238,12 @@
         score = self.__icon_score_info_mapper.get_icon_score(icon_score_address)
 
         try:
-<<<<<<< HEAD
             self._put_context(context)
             score.genesis_init()
         except Exception as e:
             print(e)
         finally:
             self._delete_context(context)
-=======
-            score.genesis_init(task.data)
-        finally:
-            pass
->>>>>>> 5d190ea7
 
     def __update(self,
                  context: Optional[IconScoreContext],
