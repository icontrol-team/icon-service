# Copyright 2018 ICON Foundation
#
# Licensed under the Apache License, Version 2.0 (the "License");
# you may not use this file except in compliance with the License.
# You may obtain a copy of the License at
#
#     http://www.apache.org/licenses/LICENSE-2.0
#
# Unless required by applicable law or agreed to in writing, software
# distributed under the License is distributed on an "AS IS" BASIS,
# WITHOUT WARRANTIES OR CONDITIONS OF ANY KIND, either express or implied.
# See the License for the specific language governing permissions and
# limitations under the License.

import asyncio
import json
from concurrent.futures.thread import ThreadPoolExecutor
from typing import Any, TYPE_CHECKING

from earlgrey import message_queue_task, MessageQueueStub, MessageQueueService

from iconcommons.logger import Logger
from iconservice.base.address import Address
from iconservice.base.block import Block
from iconservice.base.exception import ExceptionCode, IconServiceBaseException, InvalidBaseTransactionException, \
    FatalException, ServiceNotReadyException
from iconservice.base.type_converter import TypeConverter, ParamType
from iconservice.base.type_converter_templates import ConstantKeys
from iconservice.icon_constant import EnableThreadFlag, ENABLE_THREAD_FLAG
from iconservice.icon_service_engine import IconServiceEngine
from iconservice.utils import check_error_response, to_camel_case, BytesToHexJSONEncoder, bytes_to_hex

if TYPE_CHECKING:
    from earlgrey import RobustConnection

THREAD_INVOKE = 'invoke'
THREAD_QUERY = 'query'
THREAD_VALIDATE = 'validate'

_TAG = "MQ"


class IconScoreInnerTask(object):
    def __init__(self, conf: dict):
        self._conf = conf
        self._thread_flag = ENABLE_THREAD_FLAG

        self._icon_service_engine = IconServiceEngine()
        self._open()

        self._thread_pool = {
            THREAD_INVOKE: ThreadPoolExecutor(1),
            THREAD_QUERY: ThreadPoolExecutor(1),
            THREAD_VALIDATE: ThreadPoolExecutor(1)
        }

    def _open(self):
        Logger.info(tag=_TAG, msg="_open() start")
        self._icon_service_engine.open(self._conf)
        Logger.info(tag=_TAG, msg="_open() end")

    def _is_thread_flag_on(self, flag: 'EnableThreadFlag') -> bool:
        return (self._thread_flag & flag) == flag

    def _check_icon_service_ready(self):
        if not self._icon_service_engine.is_reward_calculator_ready():
            raise ServiceNotReadyException("Reward Calculator is not ready")

    @staticmethod
    def _log_exception(e: BaseException, tag: str) -> None:
        Logger.exception(str(e), tag)
        Logger.error(str(e), tag)

    @message_queue_task
    async def hello(self):
        Logger.info(tag=_TAG, msg='hello() start')

        ready_future = self._icon_service_engine.get_ready_future()
        await ready_future

        if self._is_thread_flag_on(EnableThreadFlag.INVOKE):
            loop = asyncio.get_event_loop()
            ret = await loop.run_in_executor(self._thread_pool[THREAD_INVOKE], self._hello)
        else:
            ret = self._hello()

        Logger.info(tag=_TAG, msg='hello() end')

        return ret

    def _hello(self):
        return self._icon_service_engine.hello()

    def cleanup(self):
        Logger.info(tag=_TAG, msg="cleanup() start")

        # shutdown thread pool executors
        for executor in self._thread_pool.values():
            executor.shutdown()

        # close ICON Service
        if self._icon_service_engine:
            self._icon_service_engine.close()
            self._icon_service_engine = None

        Logger.info(tag=_TAG, msg="cleanup() end")

    @message_queue_task
    async def close(self):
        Logger.info(tag=_TAG, msg="close() stop event loop")

        asyncio.get_event_loop().stop()

    @message_queue_task
    async def invoke(self, request: dict) -> dict:
        Logger.debug(tag=_TAG, msg=f'invoke() start')

        self._check_icon_service_ready()

        if self._is_thread_flag_on(EnableThreadFlag.INVOKE):
            loop = asyncio.get_event_loop()
            ret: dict = await loop.run_in_executor(self._thread_pool[THREAD_INVOKE],
                                                   self._invoke, request)
        else:
            ret: dict = self._invoke(request)

        Logger.debug(tag=_TAG, msg=f'invoke() end')
        return ret

    def _invoke(self, request: dict):
        """Process transactions in a block

        :param request:
        :return:
        """

        Logger.info(tag=_TAG, msg=f'INVOKE Request: {request}')

        try:
            params = TypeConverter.convert(request, ParamType.INVOKE)
            converted_block_params = params['block']
            block = Block.from_dict(converted_block_params)
            Logger.info(tag=_TAG, msg=f'INVOKE: BH={block.height}')

            converted_tx_requests = params['transactions']

            convert_tx_result_to_dict: bool = 'isBlockEditable' in params

            converted_is_block_editable = params.get('isBlockEditable', False)
            converted_prev_block_generator = params.get('prevBlockGenerator')
            converted_prev_block_validators = params.get('prevBlockValidators')
            converted_prev_votes = params.get('prevBlockVotes')

            tx_results, state_root_hash, added_transactions, next_preps = self._icon_service_engine.invoke(
                block=block,
                tx_requests=converted_tx_requests,
                prev_block_generator=converted_prev_block_generator,
                prev_block_validators=converted_prev_block_validators,
                prev_block_votes=converted_prev_votes,
                is_block_editable=converted_is_block_editable)

            if convert_tx_result_to_dict:
                convert_tx_results = [tx_result.to_dict(to_camel_case) for tx_result in tx_results]
            else:
                # old version
                convert_tx_results = {bytes.hex(tx_result.tx_hash): tx_result.to_dict(to_camel_case)
                                      for tx_result in tx_results}
            results = {
                'txResults': convert_tx_results,
                'stateRootHash': bytes.hex(state_root_hash),
                'addedTransactions': added_transactions
            }

            if next_preps:
                results["prep"] = next_preps

            response = MakeResponse.make_response(results)
        except FatalException as e:
            self._log_exception(e, _TAG)
            response = MakeResponse.make_error_response(ExceptionCode.SYSTEM_ERROR, str(e))
            self.close()
        except InvalidBaseTransactionException as e:
            self._log_exception(e, _TAG)
            response = MakeResponse.make_error_response(ExceptionCode.SYSTEM_ERROR, str(e))
        except IconServiceBaseException as icon_e:
            self._log_exception(icon_e, _TAG)
            response = MakeResponse.make_error_response(icon_e.code, icon_e.message)
        except Exception as e:
            self._log_exception(e, _TAG)
            response = MakeResponse.make_error_response(ExceptionCode.SYSTEM_ERROR, str(e))
        finally:
            if self._icon_service_engine:
                self._icon_service_engine.clear_context_stack()

        Logger.info(tag=_TAG, msg=f'INVOKE Response: {json.dumps(response, cls=BytesToHexJSONEncoder)}')
        return response

    @message_queue_task
    async def query(self, request: dict):
        self._check_icon_service_ready()

        if self._is_thread_flag_on(EnableThreadFlag.QUERY):
            loop = asyncio.get_event_loop()
            return await loop.run_in_executor(self._thread_pool[THREAD_QUERY],
                                              self._query, request)
        else:
            return self._query(request)

    def _query(self, request: dict):
        try:
            method = request['method']

            if method == 'debug_estimateStep':
                converted_request = TypeConverter.convert(request, ParamType.INVOKE_TRANSACTION)
                value = self._icon_service_engine.estimate_step(converted_request)
            else:
                converted_request = TypeConverter.convert(request, ParamType.QUERY)
                value = self._icon_service_engine.query(method, converted_request['params'])

            if isinstance(value, Address):
                value = str(value)
            response = MakeResponse.make_response(value)
        except FatalException as e:
            self._log_exception(e, _TAG)
            response = MakeResponse.make_error_response(ExceptionCode.SYSTEM_ERROR, str(e))
        except IconServiceBaseException as icon_e:
            self._log_exception(icon_e, _TAG)
            response = MakeResponse.make_error_response(icon_e.code, icon_e.message)
        except Exception as e:
            self._log_exception(e, _TAG)
            response = MakeResponse.make_error_response(ExceptionCode.SYSTEM_ERROR, str(e))

        self._icon_service_engine.clear_context_stack()
        return response

    @message_queue_task
    async def call(self, request: dict):
        Logger.info(tag=_TAG, msg=f'call() start: {request}')

        self._check_icon_service_ready()

        if self._is_thread_flag_on(EnableThreadFlag.QUERY):
            loop = asyncio.get_event_loop()
            ret = await loop.run_in_executor(self._thread_pool[THREAD_QUERY],
                                             self._call, request)
        else:
            ret = self._call(request)

        Logger.info(tag=_TAG, msg=f'call() end: {ret}')
        return ret

    def _call(self, request: dict):
        try:
            response = self._icon_service_engine.inner_call(request)

            if isinstance(response, Address):
                response = str(response)
        except FatalException as e:
            self._log_exception(e, _TAG)
            response = MakeResponse.make_error_response(ExceptionCode.SYSTEM_ERROR, str(e))
        except IconServiceBaseException as icon_e:
            self._log_exception(icon_e, _TAG)
            response = MakeResponse.make_error_response(icon_e.code, icon_e.message)
        except Exception as e:
            self._log_exception(e, _TAG)
            response = MakeResponse.make_error_response(ExceptionCode.SYSTEM_ERROR, str(e))

        return response

    @message_queue_task
    async def write_precommit_state(self, request: dict):
        self._check_icon_service_ready()

        if self._is_thread_flag_on(EnableThreadFlag.INVOKE):
            loop = asyncio.get_event_loop()
            ret = await loop.run_in_executor(self._thread_pool[THREAD_INVOKE],
                                             self._write_precommit_state, request)
        else:
            ret = self._write_precommit_state(request)

        return ret

    def _write_precommit_state(self, request: dict) -> dict:
        Logger.info(tag=_TAG, msg=f'WRITE_PRECOMMIT_STATE Request: {request}')

        try:
            converted_params = TypeConverter.convert(request, ParamType.WRITE_PRECOMMIT)
            block_height: int = converted_params[ConstantKeys.BLOCK_HEIGHT]
            instant_block_hash: bytes = converted_params[ConstantKeys.OLD_BLOCK_HASH]
            block_hash = converted_params[ConstantKeys.NEW_BLOCK_HASH]

            Logger.info(tag=_TAG, msg=f'WRITE_PRECOMMIT_STATE: '
                                      f'BH={block_height} '
                                      f'instant_block_hash={bytes_to_hex(instant_block_hash)} '
                                      f'block_hash={bytes_to_hex(block_hash)}')

            self._icon_service_engine.commit(block_height, instant_block_hash, block_hash)
            response = MakeResponse.make_response(ExceptionCode.OK)
        except FatalException as e:
            self._log_exception(e, _TAG)
            response = MakeResponse.make_error_response(ExceptionCode.SYSTEM_ERROR, str(e))
            self.close()
        except IconServiceBaseException as icon_e:
            self._log_exception(icon_e, _TAG)
            response = MakeResponse.make_error_response(icon_e.code, icon_e.message)
        except Exception as e:
            self._log_exception(e, _TAG)
            response = MakeResponse.make_error_response(ExceptionCode.SYSTEM_ERROR, str(e))

        Logger.info(tag=_TAG, msg=f'WRITE_PRECOMMIT_STATE Response: {response}')
        return response

    @message_queue_task
    async def remove_precommit_state(self, request: dict):
        Logger.info(tag=_TAG, msg=f'remove_precommit_state() start')

        self._check_icon_service_ready()

<<<<<<< HEAD
        if self._is_thread_flag_on(EnableThreadFlag.INVOKE):
            loop = asyncio.get_event_loop()
            ret = await loop.run_in_executor(self._thread_pool[THREAD_INVOKE],
                                             self._remove_precommit_state, request)
        else:
            ret = self._remove_precommit_state(request)

        Logger.info(tag=_TAG, msg=f'remove_precommit_state() end')
        return ret

    def _remove_precommit_state(self, request: dict):
        Logger.info(tag=_TAG, msg=f'REMOVE_PRECOMMIT_STATE Request: {request}')

        try:
            converted_block_params = TypeConverter.convert(request, ParamType.WRITE_PRECOMMIT)
            block_height, instant_block_hash, _ = \
                self._get_block_info_for_precommit_state(converted_block_params)
            Logger.info(tag=_TAG, msg=f'REMOVE_PRECOMMIT_STATE: BH={block_height} '
                                      f'instant_block_hash={bytes_to_hex(instant_block_hash)}')

            self._icon_service_engine.remove_precommit_state(block_height, instant_block_hash)
            response = MakeResponse.make_response(ExceptionCode.OK)
        except FatalException as e:
            self._log_exception(e, _TAG)
            response = MakeResponse.make_error_response(ExceptionCode.SYSTEM_ERROR, str(e))
            self.close()
        except IconServiceBaseException as icon_e:
            self._log_exception(icon_e, _TAG)
            response = MakeResponse.make_error_response(icon_e.code, icon_e.message)
        except Exception as e:
            self._log_exception(e, _TAG)
            response = MakeResponse.make_error_response(ExceptionCode.SYSTEM_ERROR, str(e))

        Logger.info(tag=_TAG, msg=f'REMOVE_PRECOMMIT_STATE Response: {response}')
        return response
=======
        """
        Unused API
        """
        return {}
>>>>>>> cbf8d602

    @message_queue_task
    async def rollback(self, request: dict):
        """Go back to the state of the given previous block

        :param request:
        :return:
        """

        Logger.info(tag=_TAG, msg=f"rollback() start")

        self._check_icon_service_ready()

        if self._is_thread_flag_on(EnableThreadFlag.INVOKE):
            loop = asyncio.get_event_loop()
            response = await loop.run_in_executor(self._thread_pool[THREAD_INVOKE], self._rollback, request)
        else:
            response = self._rollback(request)

        Logger.info(tag=_TAG, msg=f"rollback() end")

        return response

    def _rollback(self, request: dict) -> dict:
        Logger.info(tag=_TAG, msg=f"ROLLBACK Request: {request}")

        try:
            converted_params = TypeConverter.convert(request, ParamType.ROLLBACK)
            block_height: int = converted_params[ConstantKeys.BLOCK_HEIGHT]
            block_hash: bytes = converted_params[ConstantKeys.BLOCK_HASH]
            Logger.info(tag=_TAG, msg=f"ROLLBACK: BH={block_height} block_hash={bytes_to_hex(block_hash)}")

            response: dict = self._icon_service_engine.rollback(block_height, block_hash)
            response = MakeResponse.make_response(response)
        except FatalException as e:
            self._log_exception(e, _TAG)
            response = MakeResponse.make_error_response(ExceptionCode.SYSTEM_ERROR, str(e))
            self.close()
        except IconServiceBaseException as icon_e:
            self._log_exception(icon_e, _TAG)
            response = MakeResponse.make_error_response(icon_e.code, icon_e.message)
        except BaseException as e:
            self._log_exception(e, _TAG)
            response = MakeResponse.make_error_response(ExceptionCode.SYSTEM_ERROR, str(e))

        Logger.info(tag=_TAG, msg=f"ROLLBACK Response: {response}")
        return response

    @message_queue_task
    async def validate_transaction(self, request: dict):
        self._check_icon_service_ready()

        if self._is_thread_flag_on(EnableThreadFlag.VALIDATE):
            loop = asyncio.get_event_loop()
            return await loop.run_in_executor(self._thread_pool[THREAD_VALIDATE],
                                              self._validate_transaction, request)
        else:
            return self._validate_transaction(request)

    def _validate_transaction(self, request: dict):
        try:
            converted_request = TypeConverter.convert(request, ParamType.VALIDATE_TRANSACTION)
            self._icon_service_engine.validate_transaction(converted_request)
            response = MakeResponse.make_response(ExceptionCode.OK)
        except FatalException as e:
            self._log_exception(e, _TAG)
            response = MakeResponse.make_error_response(ExceptionCode.SYSTEM_ERROR, str(e))
        except IconServiceBaseException as icon_e:
            self._log_exception(icon_e, _TAG)
            response = MakeResponse.make_error_response(icon_e.code, icon_e.message)
        except Exception as e:
            self._log_exception(e, _TAG)
            response = MakeResponse.make_error_response(ExceptionCode.SYSTEM_ERROR, str(e))

        self._icon_service_engine.clear_context_stack()
        return response

    @message_queue_task
    async def change_block_hash(self, _params):
        self._check_icon_service_ready()
        return ExceptionCode.OK


class MakeResponse:
    @staticmethod
    def make_response(response: Any):
        if check_error_response(response):
            return response
        else:
            return TypeConverter.convert_type_reverse(response)

    @staticmethod
    def make_error_response(code: Any, message: str) -> dict:
        _code: int = int(code) + 32000
        return {'error': {'code': _code, 'message': message}}


class IconScoreInnerService(MessageQueueService[IconScoreInnerTask]):
    TaskType = IconScoreInnerTask

    def _callback_connection_lost_callback(self, connection: 'RobustConnection'):
        Logger.error("MQ Connection lost. [Service]")
        # self.clean_close()

    def _callback_connection_reconnect_callback(self, connection: 'RobustConnection'):
        Logger.error("MQ Connection reconnect. [Service]")

    def clean_close(self):
        Logger.debug(tag=_TAG, msg="icon service will be closed")
        self._task.cleanup()


class IconScoreInnerStub(MessageQueueStub[IconScoreInnerTask]):
    TaskType = IconScoreInnerTask

    def _callback_connection_lost_callback(self, connection: 'RobustConnection'):
        Logger.error("MQ Connection lost. [Stub]")

    def _callback_connection_reconnect_callback(self, connection: 'RobustConnection'):
        Logger.error("MQ Connection reconnect. [Service]")<|MERGE_RESOLUTION|>--- conflicted
+++ resolved
@@ -316,48 +316,11 @@
 
         self._check_icon_service_ready()
 
-<<<<<<< HEAD
-        if self._is_thread_flag_on(EnableThreadFlag.INVOKE):
-            loop = asyncio.get_event_loop()
-            ret = await loop.run_in_executor(self._thread_pool[THREAD_INVOKE],
-                                             self._remove_precommit_state, request)
-        else:
-            ret = self._remove_precommit_state(request)
-
-        Logger.info(tag=_TAG, msg=f'remove_precommit_state() end')
-        return ret
-
-    def _remove_precommit_state(self, request: dict):
-        Logger.info(tag=_TAG, msg=f'REMOVE_PRECOMMIT_STATE Request: {request}')
-
-        try:
-            converted_block_params = TypeConverter.convert(request, ParamType.WRITE_PRECOMMIT)
-            block_height, instant_block_hash, _ = \
-                self._get_block_info_for_precommit_state(converted_block_params)
-            Logger.info(tag=_TAG, msg=f'REMOVE_PRECOMMIT_STATE: BH={block_height} '
-                                      f'instant_block_hash={bytes_to_hex(instant_block_hash)}')
-
-            self._icon_service_engine.remove_precommit_state(block_height, instant_block_hash)
-            response = MakeResponse.make_response(ExceptionCode.OK)
-        except FatalException as e:
-            self._log_exception(e, _TAG)
-            response = MakeResponse.make_error_response(ExceptionCode.SYSTEM_ERROR, str(e))
-            self.close()
-        except IconServiceBaseException as icon_e:
-            self._log_exception(icon_e, _TAG)
-            response = MakeResponse.make_error_response(icon_e.code, icon_e.message)
-        except Exception as e:
-            self._log_exception(e, _TAG)
-            response = MakeResponse.make_error_response(ExceptionCode.SYSTEM_ERROR, str(e))
-
-        Logger.info(tag=_TAG, msg=f'REMOVE_PRECOMMIT_STATE Response: {response}')
-        return response
-=======
+
         """
         Unused API
         """
         return {}
->>>>>>> cbf8d602
 
     @message_queue_task
     async def rollback(self, request: dict):
