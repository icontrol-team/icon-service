--- conflicted
+++ resolved
@@ -17,6 +17,7 @@
 from typing import TYPE_CHECKING
 
 from iconcommons import Logger
+
 from . import DeployType
 from .icon_score_deployer import IconScoreDeployer
 from .utils import remove_path, get_score_deploy_path, get_score_path
@@ -229,18 +230,9 @@
         current_score_info: 'IconScoreInfo' =\
             IconScoreContextUtil.get_score_info(context, score_address)
 
-<<<<<<< HEAD
-        annotations = TypeConverter.get_annotations_from_method(on_deploy)
-        TypeConverter.pop_return_type_from_annotation(annotations)
-        TypeConverter.convert_data_params(annotations, params)
-        on_deploy(**params)
-=======
-        # Reuse score_db if it has already existed.
         score_db = None
         if current_score_info is not None:
             score_db = current_score_info.score_db
->>>>>>> 369ed1db
-
         return IconScoreContextUtil.create_score_info(context, score_address, tx_hash, score_db)
 
     @staticmethod
@@ -300,6 +292,7 @@
         else:
             raise ServerErrorException(f'Invalid deployType: {deploy_type}')
 
-        annotations = TypeConverter.make_annotations_from_method(on_init)
+        annotations = TypeConverter.get_annotations_from_method(on_init)
+        TypeConverter.pop_return_type_from_annotation(annotations)
         TypeConverter.convert_data_params(annotations, params)
         on_init(**params)