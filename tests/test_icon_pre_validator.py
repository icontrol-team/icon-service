# -*- coding: utf-8 -*-

# Copyright 2017-2018 theloop Inc.
#
# Licensed under the Apache License, Version 2.0 (the "License");
# you may not use this file except in compliance with the License.
# You may obtain a copy of the License at
#
# http://www.apache.org/licenses/LICENSE-2.0
#
# Unless required by applicable law or agreed to in writing, software
# distributed under the License is distributed on an "AS IS" BASIS,
# WITHOUT WARRANTIES OR CONDITIONS OF ANY KIND, either express or implied.
# See the License for the specific language governing permissions and
# limitations under the License.

import unittest
from unittest.mock import Mock

from iconservice.base.address import Address, AddressPrefix, ZERO_SCORE_ADDRESS, \
    generate_score_address
from iconservice.base.exception import ExceptionCode, InvalidRequestException, \
    InvalidParamsException
from iconservice.deploy.icon_score_manager import IconScoreManager
from iconservice.iconscore.icon_pre_validator import IconPreValidator
from iconservice.iconscore.icon_score_info_mapper import IconScoreInfoMapper
from iconservice.icx.icx_engine import IcxEngine
from tests import create_tx_hash


class TestTransactionValidator(unittest.TestCase):
    def setUp(self):
        self.icx_engine = Mock(spec=IcxEngine)
        self.score_manager = Mock(spec=IconScoreManager)

        # self.score_mapper = Mock(spec=IconScoreInfoMapper)
        self.score_mapper = {}

        self.validator = IconPreValidator(
            self.icx_engine, self.score_manager, self.score_mapper)

    def tearDown(self):
        self.icx_engine = None
        self.score_manager = None
        self.score_mapper = None
        self.validator = None

    def test_validate_success(self):
        params = {
            'version': 3,
            'txHash': create_tx_hash(b'tx'),
            'from': Address.from_data(AddressPrefix.EOA, b'from'),
            'to': Address.from_data(AddressPrefix.CONTRACT, b'to'),
            'value': 0,
            'stepLimit': 100,
            'timestamp': 123456,
            'nonce': 1
        }

        self.icx_engine.get_balance = Mock(return_value=100)
        self.validator.execute(params, step_price=1, minimum_step=100)

    def test_minimum_step(self):
        step_price = 0
        self.icx_engine.get_balance = Mock(return_value=0)

        params = {
            'version': 3,
            'txHash': create_tx_hash(b'tx'),
            'from': Address.from_data(AddressPrefix.EOA, b'from'),
            'to': Address.from_data(AddressPrefix.CONTRACT, b'to'),
            'value': 1,
            'stepLimit': 5000,
            'timestamp': 123456,
            'nonce': 1
        }

        self.icx_engine.get_balance = Mock(return_value=100)
        self.validator.execute(params, step_price, 4000)

        params = {
            'version': 3,
            'txHash': create_tx_hash(b'tx'),
            'from': Address.from_data(AddressPrefix.EOA, b'from'),
            'to': Address.from_data(AddressPrefix.CONTRACT, b'to'),
            'value': 10,
            'stepLimit': 100,
            'timestamp': 123456,
            'nonce': 1
        }

        # too small balance
        with self.assertRaises(InvalidRequestException) as cm:
            self.validator.execute(params, step_price, 4000)

        self.assertEqual(ExceptionCode.INVALID_REQUEST, cm.exception.code)
        self.assertEqual('Step limit too low', cm.exception.message)

    def test_negative_balance(self):
        step_price = 0
        self.icx_engine.get_balance = Mock(return_value=0)

        params = {
            'version': 3,
            'txHash': create_tx_hash(b'tx'),
            'from': Address.from_data(AddressPrefix.EOA, b'from'),
            'to': Address.from_data(AddressPrefix.CONTRACT, b'to'),
            'value': -10,
            'stepLimit': 100,
            'timestamp': 123456,
            'nonce': 1
        }

        # too small balance
        with self.assertRaises(InvalidParamsException) as cm:
            self.validator.execute(params, step_price, 100)

        self.assertEqual(ExceptionCode.INVALID_PARAMS, cm.exception.code)
        self.assertEqual('value < 0', cm.exception.message)

    def test_check_balance(self):
        min_step = 100
        step_price = 0
        self.icx_engine.get_balance = Mock(return_value=0)

        params = {
            'version': 3,
            'txHash': create_tx_hash(b'tx'),
            'from': Address.from_data(AddressPrefix.EOA, b'from'),
            'to': Address.from_data(AddressPrefix.CONTRACT, b'to'),
            'value': 10,
            'stepLimit': 100,
            'timestamp': 123456,
            'nonce': 1
        }

        # too small balance
        with self.assertRaises(InvalidRequestException) as cm:
            self.validator.execute(params, step_price, min_step)

        self.assertEqual(ExceptionCode.INVALID_REQUEST, cm.exception.code)
        self.assertEqual('Out of balance', cm.exception.message)

        # balance is enough
        self.icx_engine.get_balance = Mock(return_value=100)
        self.validator.execute(params, step_price, min_step)

        # too expensive fee
        step_price = 1
        with self.assertRaises(InvalidRequestException) as cm:
            self.validator.execute(params, step_price, min_step)

        self.assertEqual(ExceptionCode.INVALID_REQUEST, cm.exception.code)
        self.assertEqual('Out of balance', cm.exception.message)

    def test_transfer_to_invalid_score_address(self):
        self.icx_engine.get_balance = Mock(return_value=1000)
<<<<<<< HEAD
        self.score_manager.is_score_active = Mock(return_value=False)
        to = create_address(AddressPrefix.CONTRACT, b'to')
=======
        self.score_manager.is_score_status_active = Mock(return_value=False)
        to = Address.from_data(AddressPrefix.CONTRACT, b'to')
>>>>>>> 623b7ba4

        params = {
            'version': 3,
            'txHash': create_tx_hash(b'tx'),
            'from': Address.from_data(AddressPrefix.EOA, b'from'),
            'to': to,
            'value': 10,
            'stepLimit': 100,
            'timestamp': 123456,
            'nonce': 1
        }

        # The SCORE indicated by to is not installed
        # Invalid SCORE address
        with self.assertRaises(InvalidRequestException) as cm:
            self.validator.execute(params, step_price=1, minimum_step=100)

        self.assertEqual(ExceptionCode.INVALID_REQUEST, cm.exception.code)
        self.assertEqual(f'Invalid address: {to}', cm.exception.message)

    # TODO FIXME
    # def test_transfer_to_invalid_eoa_address(self):
    #     self.icx_engine.balance = 1000
    #     self.deploy_storage.score_installed = True
    #
    #     to = Address.from_data(AddressPrefix.EOA, b'to')
    #
    #     params = {
    #         'version': 3,
    #         'txHash': create_tx_hash(b'tx'),
    #         'from': Address.from_data(AddressPrefix.EOA, b'from'),
    #         'to': to,
    #         'value': 10,
    #         'stepLimit': 100,
    #         'timestamp': 123456,
    #         'nonce': 1
    #     }
    #
    #     self.validator.execute(params, step_price=1)
    #
    #     self.assertEqual(ExceptionCode.INVALID_REQUEST, cm.exception.code)
    #     self.assertEqual(f'Invalid address: {to}', cm.exception.message)

    def test_execute_to_check_out_of_balance(self):
        step_price = 10 ** 12
        value = 2 * 10 ** 18
        step_limit = 20000

        self.icx_engine.get_balance = Mock(return_value=0)
        self.score_manager.is_score_active = Mock(return_value=False)

        to = Address.from_data(AddressPrefix.EOA, b'to')

        params = {
            'version': 3,
            'from': Address.from_data(AddressPrefix.EOA, b'from'),
            'to': to,
            'value': value,
            'stepLimit': step_limit,
            'timestamp': 1234567890,
            'nonce': 1
        }

        # balance is 0
        with self.assertRaises(InvalidRequestException) as cm:
            self.validator.execute_to_check_out_of_balance(params, step_price)

        self.assertEqual(ExceptionCode.INVALID_REQUEST, cm.exception.code)
        self.assertEqual('Out of balance', cm.exception.message)

        # balance(value) < value + fee
        self.icx_engine.get_balance = Mock(return_value=value)

        with self.assertRaises(InvalidRequestException) as cm:
            self.validator.execute_to_check_out_of_balance(params, step_price)

        self.assertEqual(ExceptionCode.INVALID_REQUEST, cm.exception.code)
        self.assertEqual('Out of balance', cm.exception.message)

        # balance is enough to pay coin and fee
        self.icx_engine.get_balance = Mock(return_value=value + step_limit * step_price)
        self.validator.execute_to_check_out_of_balance(params, step_price)

    def test_validate_generated_score_address(self):

        from_ = Address.from_data(AddressPrefix.EOA, b'from')
        timestamp = 1234567890
        nonce = None

        params = {
            'from': from_,
            'to': ZERO_SCORE_ADDRESS,
            'timestamp': timestamp,
            'nonce': nonce,
            'dataType': 'deploy',
            'data': {
                'contentType': 'application/zip',
                'content': '0x1234'
            }
        }

        self.validator._validate_new_score_address_on_deploy_transaction(params)

        score_address: 'Address' =\
            generate_score_address(from_, timestamp, nonce)
        self.score_mapper[score_address] = None

        with self.assertRaises(InvalidRequestException) as cm:
            self.validator._validate_new_score_address_on_deploy_transaction(
                params)

        self.assertEqual(
            cm.exception.message,
            f'SCORE address already in use: {score_address}')

        params['to'] = score_address
        self.validator._validate_new_score_address_on_deploy_transaction(params)


class TestTransactionValidatorV2(unittest.TestCase):
    def setUp(self):
        self.icx_engine = Mock(spec=IcxEngine)
        self.score_manager = Mock(spec=IconScoreManager)
        self.score_mapper = Mock(spec=IconScoreInfoMapper)
        self.validator = IconPreValidator(
            self.icx_engine, self.score_manager, self.score_mapper)

    def tearDown(self):
        self.icx_engine = None
        self.score_manager = None
        self.score_mapper = None
        self.validator = None

    def test_out_of_balance(self):
        self.icx_engine.get_balance = Mock(return_value=0)
        self.score_manager.is_score_active = Mock(return_value=False)

        to = Address.from_data(AddressPrefix.EOA, b'to')

        tx = {
            'txHash': create_tx_hash(b'tx'),
            'from': Address.from_data(AddressPrefix.EOA, b'from'),
            'to': to,
            'value': 10 * 10 ** 18,
            'fee': 10 ** 16,
            'timestamp': 1234567890,
            'nonce': 1
        }

        # too small balance
        with self.assertRaises(InvalidRequestException) as cm:
            self.validator.execute(tx, step_price=0, minimum_step=100)

        self.assertEqual(ExceptionCode.INVALID_REQUEST, cm.exception.code)
        self.assertEqual('Out of balance', cm.exception.message)

        # too expensive fee
        self.icx_engine.get_balance = Mock(return_value=10 * 10 ** 18)

        with self.assertRaises(InvalidRequestException) as cm:
            self.validator.execute(tx, step_price=0, minimum_step=100)

        self.assertEqual(ExceptionCode.INVALID_REQUEST, cm.exception.code)
        self.assertEqual('Out of balance', cm.exception.message)

        # balance is enough to pay coin and fee
        self.icx_engine.get_balance =\
            Mock(return_value=10 * 10 ** 18 + 10 ** 16)
        self.validator.execute(tx, step_price=0, minimum_step=100)

    def test_execute_to_check_out_of_balance(self):
        step_price = 10 ** 12
        self.icx_engine.get_balance = Mock(return_value=0)
        self.score_manager.is_score_active = Mock(return_value=False)

        to = Address.from_data(AddressPrefix.EOA, b'to')

        tx = {
            'txHash': create_tx_hash(b'tx'),
            'from': Address.from_data(AddressPrefix.EOA, b'from'),
            'to': to,
            'value': 10 * 10 ** 18,
            'fee': 10 ** 16,
            'timestamp': 1234567890,
            'nonce': 1
        }

        # too small balance
        with self.assertRaises(InvalidRequestException) as cm:
            self.validator.execute_to_check_out_of_balance(tx, step_price)

        self.assertEqual(ExceptionCode.INVALID_REQUEST, cm.exception.code)
        self.assertEqual('Out of balance', cm.exception.message)

        # too expensive fee
        self.icx_engine.get_balance = Mock(return_value=10 * 10 ** 18)

        with self.assertRaises(InvalidRequestException) as cm:
            self.validator.execute_to_check_out_of_balance(tx, step_price)

        self.assertEqual(ExceptionCode.INVALID_REQUEST, cm.exception.code)
        self.assertEqual('Out of balance', cm.exception.message)

        # balance is enough to pay coin and fee
        self.icx_engine.get_balance = Mock(return_value=10 * 10 ** 18 + 10 ** 16)
        self.validator.execute_to_check_out_of_balance(tx, step_price)<|MERGE_RESOLUTION|>--- conflicted
+++ resolved
@@ -155,13 +155,8 @@
 
     def test_transfer_to_invalid_score_address(self):
         self.icx_engine.get_balance = Mock(return_value=1000)
-<<<<<<< HEAD
         self.score_manager.is_score_active = Mock(return_value=False)
         to = create_address(AddressPrefix.CONTRACT, b'to')
-=======
-        self.score_manager.is_score_status_active = Mock(return_value=False)
-        to = Address.from_data(AddressPrefix.CONTRACT, b'to')
->>>>>>> 623b7ba4
 
         params = {
             'version': 3,
