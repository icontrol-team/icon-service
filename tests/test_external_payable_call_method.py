--- conflicted
+++ resolved
@@ -1,7 +1,6 @@
 import unittest
 
 from iconservice.iconscore.icon_score_base import IconScoreBase, score, external, payable
-<<<<<<< HEAD
 from iconservice.iconscore.icon_score_context import Message, ContextContainer
 from iconservice.iconscore.icon_score_context import IconScoreContextFactory, IconScoreContextType
 from iconservice.base.address import Address, AddressPrefix, create_address
@@ -10,30 +9,14 @@
 from iconservice.base.exception import ExternalException, PayableException
 from iconservice.database.db import IconScoreDatabase
 from tests.mock_db import create_mock_icon_score_db
-=======
-from iconservice.iconscore.icon_score_context import IconScoreContext, Message, ContextContainer
-from iconservice.base.address import Address, AddressPrefix, create_address
-from iconservice.base.exception import ExternalException, PayableException
-from iconservice.database.db import ContextDatabase
-from tests.mock_db import MockDB
->>>>>>> 3f418606
 
 
 @score
-<<<<<<< HEAD
 class CallClass(IconScoreBase):
     def genesis_init(self, *args, **kwargs) -> None:
         pass
 
     def __init__(self, db: IconScoreDatabase, owner: Address):
-=======
-class CallClass(IconScoreBase, ContextContainer):
-
-    def genesis_init(self, *args, **kwargs) -> None:
-        pass
-
-    def __init__(self, db, owner):
->>>>>>> 3f418606
         super().__init__(db, owner)
 
     @external(readonly=True)
@@ -74,53 +57,21 @@
 class TestCallMethod(unittest.TestCase):
 
     def setUp(self):
-<<<<<<< HEAD
         self._factory = IconScoreContextFactory(max_size=1)
         self._context = self._factory.create(IconScoreContextType.GENESIS)
         self._context.msg = Message(create_address(AddressPrefix.EOA, b'from'), 0)
         self._context.tx = Transaction('test_01', origin=create_address(AddressPrefix.EOA, b'owner'))
-        self._context.block = Block(1, 'block_hash')
+        self._context.block = Block(1, 'block_hash', 0)
 
         self._context_container = TestContextContainer()
         self._context_container._put_context(self._context)
-        self.ins = CallClass(db=create_mock_icon_score_db(), owner=create_address(AddressPrefix.EOA, b'test'))
-=======
-        self.owner = create_address(AddressPrefix.EOA, b'owner')
-        self.db = MockDB(MockDB.make_dict(), ContextDatabase(None, self.owner))
-        self.ins = CallClass(self.db, self.owner)
-        self.test_context1 = IconScoreContext(msg=Message(Address(AddressPrefix.EOA, hex(0).encode()), 0))
-        self.test_context2 = IconScoreContext(msg=Message(Address(AddressPrefix.EOA, hex(1).encode()), 1))
->>>>>>> 3f418606
+        self.ins = CallClass(create_mock_icon_score_db(), create_address(AddressPrefix.EOA, b'test'))
 
     def tearDown(self):
         self.ins = None
 
     def test_success_call_method(self):
-<<<<<<< HEAD
         self._context.msg = Message(create_address(AddressPrefix.EOA, b'from'), 0)
-        self.ins.call_method('func1')
-        self.ins.call_method('func2')
-        self.ins.call_method('func3')
-        self.ins.call_method('func4')
-        # self.ins.call_method('func5')
-        # self.ins.call_method('func6')
-
-    def test_fail_call_method(self):
-        self._context.msg = Message(create_address(AddressPrefix.EOA, b'from'), 1)
-        self.assertRaises(PayableException, self.ins.call_method, 'func1')
-        self.assertRaises(PayableException, self.ins.call_method, 'func2')
-        # self.assertRaises(PayableException, self.ins.call_method, 'func3')
-        # self.assertRaises(PayableException, self.ins.call_method, 'func4')
-        self.assertRaises(ExternalException, self.ins.call_method, 'func5')
-        self.assertRaises(ExternalException, self.ins.call_method, 'func6')
-
-        self._context.msg = Message(create_address(AddressPrefix.EOA, b'from'), 0)
-        # self.assertRaises(PayableException, self.ins.call_method, 'func3')
-        # self.assertRaises(PayableException, self.ins.call_method, 'func4')
-        self.assertRaises(ExternalException, self.ins.call_method, 'func5')
-        self.assertRaises(ExternalException, self.ins.call_method, 'func6')
-=======
-        self.ins._put_context(self.test_context1)
         self.ins.call_method('func1', {})
         self.ins.call_method('func2', {})
         self.ins.call_method('func3', {})
@@ -129,7 +80,7 @@
         # self.ins.call_method('func6', {})
 
     def test_fail_call_method(self):
-        self.ins._put_context(self.test_context2)
+        self._context.msg = Message(create_address(AddressPrefix.EOA, b'from'), 1)
         self.assertRaises(PayableException, self.ins.call_method, 'func1', {})
         self.assertRaises(PayableException, self.ins.call_method, 'func2', {})
         # self.assertRaises(PayableException, self.ins.call_method, 'func3', {})
@@ -137,8 +88,8 @@
         self.assertRaises(ExternalException, self.ins.call_method, 'func5', {})
         self.assertRaises(ExternalException, self.ins.call_method, 'func6', {})
 
+        self._context.msg = Message(create_address(AddressPrefix.EOA, b'from'), 0)
         # self.assertRaises(PayableException, self.ins.call_method, 'func3', {})
         # self.assertRaises(PayableException, self.ins.call_method, 'func4', {})
         self.assertRaises(ExternalException, self.ins.call_method, 'func5', {})
-        self.assertRaises(ExternalException, self.ins.call_method, 'func6', {})
->>>>>>> 3f418606
+        self.assertRaises(ExternalException, self.ins.call_method, 'func6', {})